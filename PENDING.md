## PENDING

BREAKING CHANGES

* Gaia REST API (`gaiacli advanced rest-server`)
    * [x/stake] Validator.Owner renamed to Validator.Operator

* Gaia CLI  (`gaiacli`)
    * [x/stake] Validator.Owner renamed to Validator.Operator
    * [cli] unsafe_reset_all, show_validator, and show_node_id have been renamed to unsafe-reset-all, show-validator, and show-node-id
    * [cli] \#1983 --print-response now defaults to true in commands that create and send a transaction
    * [cli] \#1983 you can now pass --pubkey or --address to gaiacli keys show to return a plaintext representation of the key's address or public key for use with other commands
    * [cli] \#2061 changed proposalID in governance REST endpoints to proposal-id
    * [cli] \#2014 `gaiacli advanced` no longer exists - to access `ibc`, `rest-server`, and `validator-set` commands use `gaiacli ibc`, `gaiacli rest-server`, and `gaiacli tendermint`, respectively

* Gaia
    * Make the transient store key use a distinct store key. [#2013](https://github.com/cosmos/cosmos-sdk/pull/2013)
    * [x/stake] \#1901 Validator type's Owner field renamed to Operator; Validator's GetOwner() renamed accordingly to comply with the SDK's Validator interface.
    * [docs] [#2001](https://github.com/cosmos/cosmos-sdk/pull/2001) Update slashing spec for slashing period
    * [x/stake, x/slashing] [#1305](https://github.com/cosmos/cosmos-sdk/issues/1305) - Rename "revoked" to "jailed"
    
* SDK
    * [core] \#1807 Switch from use of rational to decimal
    * [types] \#1901 Validator interface's GetOwner() renamed to GetOperator()
    * [types] \#2119 Parsed error messages and ABCI log errors to make them more human readable.
    * [simulation] Rename TestAndRunTx to Operation [#2153](https://github.com/cosmos/cosmos-sdk/pull/2153)

* Tendermint


FEATURES

* Gaia REST API (`gaiacli advanced rest-server`)
  * [lcd] Endpoints to query staking pool and params

* Gaia CLI  (`gaiacli`)
  * [cli] Cmds to query staking pool and params
  * [gov][cli] #2062 added `--proposal` flag to `submit-proposal` that allows a JSON file containing a proposal to be passed in

* Gaia

* SDK
  * [querier] added custom querier functionality, so ABCI query requests can be handled by keepers

* Tendermint


IMPROVEMENTS

* Gaia REST API (`gaiacli advanced rest-server`)
    * [x/stake] \#2000 Added tests for new staking endpoints

* Gaia CLI  (`gaiacli`)
    * [cli] #2060 removed `--select` from `block` command
    * [cli] #2128 fixed segfault when exporting directly after `gaiad init`

* Gaia
    * [x/stake] [#2023](https://github.com/cosmos/cosmos-sdk/pull/2023) Terminate iteration loop in `UpdateBondedValidators` and `UpdateBondedValidatorsFull` when the first revoked validator is encountered and perform a sanity check.
    * [x/auth] Signature verification's gas cost now accounts for pubkey type. [#2046](https://github.com/tendermint/tendermint/pull/2046)

* SDK
    * [tools] Make get_vendor_deps deletes `.vendor-new` directories, in case scratch files are present.
    * [cli] \#1632 Add integration tests to ensure `basecoind init && basecoind` start sequences run successfully for both `democoin` and `basecoin` examples.
<<<<<<< HEAD
    * [store] Speedup IAVL iteration, and consequently everything that requires IAVL iteration. [#2143](https://github.com/cosmos/cosmos-sdk/issues/2143)
=======
    * [simulation] Make timestamps randomized [#2153](https://github.com/cosmos/cosmos-sdk/pull/2153)
>>>>>>> 9482c13b

* Tendermint


BUG FIXES

* Gaia REST API (`gaiacli advanced rest-server`)

* Gaia CLI  (`gaiacli`)
    * [cli] \#1997 Handle panics gracefully when `gaiacli stake {delegation,unbond}` fail to unmarshal delegation.

* Gaia

* SDK
    * \#1988 Make us compile on OpenBSD (disable ledger) [#1988] (https://github.com/cosmos/cosmos-sdk/issues/1988)
    * \#2105 Fix DB Iterator leak, which may leak a go routine.

* Tendermint<|MERGE_RESOLUTION|>--- conflicted
+++ resolved
@@ -61,11 +61,8 @@
 * SDK
     * [tools] Make get_vendor_deps deletes `.vendor-new` directories, in case scratch files are present.
     * [cli] \#1632 Add integration tests to ensure `basecoind init && basecoind` start sequences run successfully for both `democoin` and `basecoin` examples.
-<<<<<<< HEAD
     * [store] Speedup IAVL iteration, and consequently everything that requires IAVL iteration. [#2143](https://github.com/cosmos/cosmos-sdk/issues/2143)
-=======
     * [simulation] Make timestamps randomized [#2153](https://github.com/cosmos/cosmos-sdk/pull/2153)
->>>>>>> 9482c13b
 
 * Tendermint
 
