--- conflicted
+++ resolved
@@ -70,10 +70,7 @@
     * [x/staking] \#2236 more distribution hooks for distribution
     * [x/stake] \#2394 Split up UpdateValidator into distinct state transitions applied only in EndBlock
     * [x/stake] \#2412 Added an unbonding validator queue to EndBlock to automatically update validator.Status when finished Unbonding
-<<<<<<< HEAD
     * [x/stake] \#1673 Validators are no longer deleted until they can no longer possibly be slashed
-=======
->>>>>>> db7b1c87
 
 * Tendermint
   * Update tendermint version from v0.23.0 to v0.25.0, notable changes
