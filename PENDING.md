--- conflicted
+++ resolved
@@ -33,14 +33,11 @@
 * [baseapp] Allow any alphanumeric character in route
 * [cli] Improve error messages for all txs when the account doesn't exist
 * [tools] Remove `rm -rf vendor/` from `make get_vendor_deps`
-<<<<<<< HEAD
 * [x/stake] Add revoked to human-readable validator
 * [x/auth] Recover ErrorOutOfGas panic in order to set sdk.Result attributes correctly
-=======
 * [x/stake] Add revoked to human-readable validator 
 * [x/gov] Votes on a proposal can now be queried
 * [x/bank] Unit tests are now table-driven
->>>>>>> f437f36c
 
 BUG FIXES
 *  \#1666 Add intra-tx counter to the genesis validators