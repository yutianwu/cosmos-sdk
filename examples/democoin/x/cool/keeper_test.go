--- conflicted
+++ resolved
@@ -26,13 +26,8 @@
 
 func TestCoolKeeper(t *testing.T) {
 	ms, capKey := setupMultiStore()
-<<<<<<< HEAD
-	cdc := wire.NewCodec()
-	auth.RegisterAccount(cdc)
-=======
 	cdc := codec.New()
 	auth.RegisterBaseAccount(cdc)
->>>>>>> b09e8599
 
 	am := auth.NewAccountMapper(cdc, capKey, auth.ProtoBaseAccount)
 	ctx := sdk.NewContext(ms, abci.Header{}, false, nil)
